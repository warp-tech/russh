use std::collections::HashMap;
use std::sync::Arc;

use async_trait::async_trait;
use russh::server::{Msg, Session};
use russh::*;
use russh_keys::*;
use tokio::sync::Mutex;

#[tokio::main]
async fn main() {
    env_logger::builder()
        .filter_level(log::LevelFilter::Debug)
        .init();

<<<<<<< HEAD
    let mut config = russh::server::Config::default();
    config.connection_timeout = Some(std::time::Duration::from_secs(3600));
    config.auth_rejection_time = std::time::Duration::from_secs(3);

    // Depending on whether you use OpenSSL or not, you can generate different keys:
    #[cfg(feature = "openssl")]
    let keypair = russh_keys::key::KeyPair::generate_rsa(2048, key::SignatureHash::SHA1).unwrap();
    #[cfg(not(feature = "openssl"))]
    let keypair = russh_keys::key::KeyPair::generate_ed25519().unwrap();

    config
        .keys
        .push(keypair);
=======
    let config = russh::server::Config {
        connection_timeout: Some(std::time::Duration::from_secs(3600)),
        auth_rejection_time: std::time::Duration::from_secs(3),
        auth_rejection_time_initial: Some(std::time::Duration::from_secs(0)),
        keys: vec![russh_keys::key::KeyPair::generate_ed25519().unwrap()],
        ..Default::default()
    };
>>>>>>> upstream/master
    let config = Arc::new(config);
    let sh = Server {
        clients: Arc::new(Mutex::new(HashMap::new())),
        id: 0,
    };
    russh::server::run(config, ("0.0.0.0", 2222), sh)
        .await
        .unwrap();
}

#[derive(Clone)]
struct Server {
    clients: Arc<Mutex<HashMap<(usize, ChannelId), russh::server::Handle>>>,
    id: usize,
}

impl Server {
    async fn post(&mut self, data: CryptoVec) {
        let mut clients = self.clients.lock().await;
        for ((id, channel), ref mut s) in clients.iter_mut() {
            if *id != self.id {
                let _ = s.data(*channel, data.clone()).await;
            }
        }
    }
}

impl server::Server for Server {
    type Handler = Self;
    fn new_client(&mut self, _: Option<std::net::SocketAddr>) -> Self {
        let s = self.clone();
        self.id += 1;
        s
    }
}

#[async_trait]
impl server::Handler for Server {
    type Error = anyhow::Error;

    async fn channel_open_session(
        self,
        channel: Channel<Msg>,
        session: Session,
    ) -> Result<(Self, bool, Session), Self::Error> {
        {
            let mut clients = self.clients.lock().await;
            clients.insert((self.id, channel.id()), session.handle());
        }
        Ok((self, true, session))
    }

    async fn auth_publickey(
        self,
        _: &str,
        _: &key::PublicKey,
    ) -> Result<(Self, server::Auth), Self::Error> {
        Ok((self, server::Auth::Accept))
    }

    async fn data(
        mut self,
        channel: ChannelId,
        data: &[u8],
        mut session: Session,
    ) -> Result<(Self, Session), Self::Error> {
        let data = CryptoVec::from(format!("Got data: {}\r\n", String::from_utf8_lossy(data)));
        self.post(data.clone()).await;
        session.data(channel, data);
        Ok((self, session))
    }

    async fn tcpip_forward(
        self,
        address: &str,
        port: &mut u32,
        session: Session,
    ) -> Result<(Self, bool, Session), Self::Error> {
        let handle = session.handle();
        let address = address.to_string();
        let port = *port;
        tokio::spawn(async move {
            let mut channel = handle
                .channel_open_forwarded_tcpip(address, port, "1.2.3.4", 1234)
                .await
                .unwrap();
            let _ = channel.data(&b"Hello from a forwarded port"[..]).await;
            let _ = channel.eof().await;
        });
        Ok((self, true, session))
    }
}<|MERGE_RESOLUTION|>--- conflicted
+++ resolved
@@ -13,21 +13,6 @@
         .filter_level(log::LevelFilter::Debug)
         .init();
 
-<<<<<<< HEAD
-    let mut config = russh::server::Config::default();
-    config.connection_timeout = Some(std::time::Duration::from_secs(3600));
-    config.auth_rejection_time = std::time::Duration::from_secs(3);
-
-    // Depending on whether you use OpenSSL or not, you can generate different keys:
-    #[cfg(feature = "openssl")]
-    let keypair = russh_keys::key::KeyPair::generate_rsa(2048, key::SignatureHash::SHA1).unwrap();
-    #[cfg(not(feature = "openssl"))]
-    let keypair = russh_keys::key::KeyPair::generate_ed25519().unwrap();
-
-    config
-        .keys
-        .push(keypair);
-=======
     let config = russh::server::Config {
         connection_timeout: Some(std::time::Duration::from_secs(3600)),
         auth_rejection_time: std::time::Duration::from_secs(3),
@@ -35,7 +20,6 @@
         keys: vec![russh_keys::key::KeyPair::generate_ed25519().unwrap()],
         ..Default::default()
     };
->>>>>>> upstream/master
     let config = Arc::new(config);
     let sh = Server {
         clients: Arc::new(Mutex::new(HashMap::new())),
