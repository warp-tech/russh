// Copyright 2016 Pierre-Étienne Meunier
//
// Licensed under the Apache License, Version 2.0 (the "License");
// you may not use this file except in compliance with the License.
// You may obtain a copy of the License at
//
// http://www.apache.org/licenses/LICENSE-2.0
//
// Unless required by applicable law or agreed to in writing, software
// distributed under the License is distributed on an "AS IS" BASIS,
// WITHOUT WARRANTIES OR CONDITIONS OF ANY KIND, either express or implied.
// See the License for the specific language governing permissions and
// limitations under the License.
//
use std::str::from_utf8;

use log::debug;
use rand::RngCore;
use russh_cryptovec::CryptoVec;
use russh_keys::encoding::{Encoding, Reader};
use russh_keys::key;
use russh_keys::key::{KeyPair, PublicKey};

use crate::cipher::CIPHERS;
use crate::compression::*;
use crate::kex::{EXTENSION_OPENSSH_STRICT_KEX_AS_CLIENT, EXTENSION_OPENSSH_STRICT_KEX_AS_SERVER};
use crate::server::Config;
use crate::{cipher, kex, mac, msg, Error};

#[derive(Debug, Clone)]
pub struct Names {
    pub kex: kex::Name,
    pub key: key::Name,
    pub cipher: cipher::Name,
    pub client_mac: mac::Name,
    pub server_mac: mac::Name,
    pub server_compression: Compression,
    pub client_compression: Compression,
    pub ignore_guessed: bool,
    pub strict_kex: bool,
}

/// Lists of preferred algorithms. This is normally hard-coded into implementations.
#[derive(Debug, Clone)]
pub struct Preferred {
    /// Preferred key exchange algorithms.
    pub kex: &'static [kex::Name],
    /// Preferred host & public key algorithms.
    pub key: &'static [key::Name],
    /// Preferred symmetric ciphers.
    pub cipher: &'static [cipher::Name],
    /// Preferred MAC algorithms.
    pub mac: &'static [mac::Name],
    /// Preferred compression algorithms.
    pub compression: &'static [&'static str],
}

impl Preferred {
    pub(crate) fn possible_host_key_algos_for_keys(
        &self,
        available_host_keys: &[KeyPair],
    ) -> Vec<&'static key::Name> {
        self.key
            .iter()
            .filter(|n| available_host_keys.iter().any(|k| k.name() == n.0))
            .collect::<Vec<_>>()
    }
}

const SAFE_KEX_ORDER: &[kex::Name] = &[
    kex::CURVE25519,
    kex::CURVE25519_PRE_RFC_8731,
    kex::DH_G16_SHA512,
    kex::DH_G14_SHA256,
    kex::EXTENSION_SUPPORT_AS_CLIENT,
    kex::EXTENSION_SUPPORT_AS_SERVER,
    kex::EXTENSION_OPENSSH_STRICT_KEX_AS_CLIENT,
    kex::EXTENSION_OPENSSH_STRICT_KEX_AS_SERVER,
];

const CIPHER_ORDER: &[cipher::Name] = &[
    cipher::CHACHA20_POLY1305,
    cipher::AES_256_GCM,
    cipher::AES_256_CTR,
    cipher::AES_192_CTR,
    cipher::AES_128_CTR,
];

const HMAC_ORDER: &[mac::Name] = &[
    mac::HMAC_SHA512_ETM,
    mac::HMAC_SHA256_ETM,
    mac::HMAC_SHA512,
    mac::HMAC_SHA256,
    mac::HMAC_SHA1_ETM,
    mac::HMAC_SHA1,
];

impl Preferred {
    pub const DEFAULT: Preferred = Preferred {
        kex: SAFE_KEX_ORDER,
        key: &[
            key::ED25519,
            key::ECDSA_SHA2_NISTP256,
            key::ECDSA_SHA2_NISTP521,
            key::RSA_SHA2_256,
            key::RSA_SHA2_512,
        ],
        cipher: CIPHER_ORDER,
        mac: HMAC_ORDER,
        compression: &["none", "zlib", "zlib@openssh.com"],
    };

    pub const COMPRESSED: Preferred = Preferred {
        kex: SAFE_KEX_ORDER,
        key: Preferred::DEFAULT.key,
        cipher: CIPHER_ORDER,
        mac: HMAC_ORDER,
        compression: &["zlib", "zlib@openssh.com", "none"],
    };
}

impl Default for Preferred {
    fn default() -> Preferred {
        Preferred::DEFAULT
    }
}

/// Named algorithms.
pub trait Named {
    /// The name of this algorithm.
    fn name(&self) -> &'static str;
}

impl Named for () {
    fn name(&self) -> &'static str {
        ""
    }
}

<<<<<<< HEAD
use russh_keys::key::{ECDSA_SHA2_NISTP256, ECDSA_SHA2_NISTP521, ED25519, SSH_RSA};
=======
use russh_keys::key::ED25519;
#[cfg(feature = "openssl")]
use russh_keys::key::SSH_RSA;
>>>>>>> 3041b0ce

impl Named for PublicKey {
    fn name(&self) -> &'static str {
        match self {
            PublicKey::Ed25519(_) => ED25519.0,
<<<<<<< HEAD
            PublicKey::P256(_) => ECDSA_SHA2_NISTP256.0,
            PublicKey::P521(_) => ECDSA_SHA2_NISTP521.0,
=======
            #[cfg(feature = "openssl")]
>>>>>>> 3041b0ce
            PublicKey::RSA { .. } => SSH_RSA.0,
            PublicKey::EC { ref key } => key.algorithm(),
        }
    }
}

impl Named for KeyPair {
    fn name(&self) -> &'static str {
        match self {
            KeyPair::Ed25519 { .. } => ED25519.0,
            KeyPair::RSA { ref hash, .. } => hash.name().0,
            KeyPair::EC { ref key } => key.algorithm(),
        }
    }
}

pub(crate) trait Select {
    fn is_server() -> bool;

    fn select<S: AsRef<str> + Copy>(a: &[S], b: &[u8]) -> Option<(bool, S)>;

    /// `available_host_keys`, if present, is used to limit the host key algorithms to the ones we have keys for.
    fn read_kex(
        buffer: &[u8],
        pref: &Preferred,
        available_host_keys: Option<&[KeyPair]>,
    ) -> Result<Names, Error> {
        let mut r = buffer.reader(17);

        // Key exchange

        let kex_string = r.read_string()?;
        let (kex_both_first, kex_algorithm) = Self::select(pref.kex, kex_string).ok_or_else(||
        {
            debug!(
                "Could not find common kex algorithm, other side only supports {:?}, we only support {:?}",
                from_utf8(kex_string),
                pref.kex
            );
            Error::NoCommonKexAlgo
        })?;

        // Strict kex detection

        let strict_kex_requested = pref.kex.contains(if Self::is_server() {
            &EXTENSION_OPENSSH_STRICT_KEX_AS_SERVER
        } else {
            &EXTENSION_OPENSSH_STRICT_KEX_AS_CLIENT
        });
        let strict_kex_provided = Self::select(
            &[if Self::is_server() {
                EXTENSION_OPENSSH_STRICT_KEX_AS_CLIENT
            } else {
                EXTENSION_OPENSSH_STRICT_KEX_AS_SERVER
            }],
            kex_string,
        )
        .is_some();
        if strict_kex_requested && strict_kex_provided {
            debug!("strict kex enabled")
        }

        // Host key

        let key_string: &[u8] = r.read_string()?;
        let possible_host_key_algos = match available_host_keys {
            Some(available_host_keys) => pref.possible_host_key_algos_for_keys(available_host_keys),
            None => pref.key.iter().collect::<Vec<_>>(),
        };

        let (key_both_first, key_algorithm) =
            Self::select(&possible_host_key_algos[..], key_string).ok_or_else(|| {
                debug!(
                    "Could not find common key algorithm, other side only supports {:?}, we only support {:?}",
                    from_utf8(key_string),
                    pref.key
                );
                Error::NoCommonKeyAlgo
            })?;

        // Cipher

        let cipher_string = r.read_string()?;
        let (_cipher_both_first, cipher) =
            Self::select(pref.cipher, cipher_string).ok_or_else(|| {
                debug!(
                "Could not find common cipher, other side only supports {:?}, we only support {:?}",
                from_utf8(cipher_string),
                pref.cipher
            );
                Error::NoCommonCipher
            })?;
        r.read_string()?; // cipher server-to-client.
        debug!("kex {}", line!());

        // MAC

        let need_mac = CIPHERS.get(&cipher).map(|x| x.needs_mac()).unwrap_or(false);

        let client_mac = if let Some((_, m)) = Self::select(pref.mac, r.read_string()?) {
            m
        } else if need_mac {
            return Err(Error::NoCommonMac);
        } else {
            mac::NONE
        };
        let server_mac = if let Some((_, m)) = Self::select(pref.mac, r.read_string()?) {
            m
        } else if need_mac {
            return Err(Error::NoCommonMac);
        } else {
            mac::NONE
        };

        // Compression

        debug!("kex {}", line!());
        // client-to-server compression.
        let client_compression =
            if let Some((_, c)) = Self::select(pref.compression, r.read_string()?) {
                Compression::from_string(c)
            } else {
                return Err(Error::NoCommonCompression);
            };
        debug!("kex {}", line!());
        // server-to-client compression.
        let server_compression =
            if let Some((_, c)) = Self::select(pref.compression, r.read_string()?) {
                Compression::from_string(c)
            } else {
                return Err(Error::NoCommonCompression);
            };
        debug!("client_compression = {:?}", client_compression);
        r.read_string()?; // languages client-to-server
        r.read_string()?; // languages server-to-client

        let follows = r.read_byte()? != 0;
        Ok(Names {
            kex: kex_algorithm,
            key: *key_algorithm,
            cipher,
            client_mac,
            server_mac,
            client_compression,
            server_compression,
            // Ignore the next packet if (1) it follows and (2) it's not the correct guess.
            ignore_guessed: follows && !(kex_both_first && key_both_first),
            strict_kex: strict_kex_requested && strict_kex_provided,
        })
    }
}

pub struct Server;
pub struct Client;

impl Select for Server {
    fn is_server() -> bool {
        true
    }

    fn select<S: AsRef<str> + Copy>(server_list: &[S], client_list: &[u8]) -> Option<(bool, S)> {
        let mut both_first_choice = true;
        for c in client_list.split(|&x| x == b',') {
            for &s in server_list {
                if c == s.as_ref().as_bytes() {
                    return Some((both_first_choice, s));
                }
                both_first_choice = false
            }
        }
        None
    }
}

impl Select for Client {
    fn is_server() -> bool {
        false
    }

    fn select<S: AsRef<str> + Copy>(client_list: &[S], server_list: &[u8]) -> Option<(bool, S)> {
        let mut both_first_choice = true;
        for &c in client_list {
            for s in server_list.split(|&x| x == b',') {
                if s == c.as_ref().as_bytes() {
                    return Some((both_first_choice, c));
                }
                both_first_choice = false
            }
        }
        None
    }
}

pub fn write_kex(
    prefs: &Preferred,
    buf: &mut CryptoVec,
    server_config: Option<&Config>,
) -> Result<(), Error> {
    // buf.clear();
    buf.push(msg::KEXINIT);

    let mut cookie = [0; 16];
    rand::thread_rng().fill_bytes(&mut cookie);

    buf.extend(&cookie); // cookie
    buf.extend_list(prefs.kex.iter().filter(|k| {
        !(if server_config.is_some() {
            [
                crate::kex::EXTENSION_SUPPORT_AS_CLIENT,
                crate::kex::EXTENSION_OPENSSH_STRICT_KEX_AS_CLIENT,
            ]
        } else {
            [
                crate::kex::EXTENSION_SUPPORT_AS_SERVER,
                crate::kex::EXTENSION_OPENSSH_STRICT_KEX_AS_SERVER,
            ]
        })
        .contains(*k)
    })); // kex algo

    if let Some(server_config) = server_config {
        // Only advertise host key algorithms that we have keys for.
        buf.extend_list(
            prefs
                .key
                .iter()
                .filter(|name| server_config.keys.iter().any(|k| k.name() == name.0)),
        );
    } else {
        buf.extend_list(prefs.key.iter());
    }

    buf.extend_list(prefs.cipher.iter()); // cipher client to server
    buf.extend_list(prefs.cipher.iter()); // cipher server to client

    buf.extend_list(prefs.mac.iter()); // mac client to server
    buf.extend_list(prefs.mac.iter()); // mac server to client
    buf.extend_list(prefs.compression.iter()); // compress client to server
    buf.extend_list(prefs.compression.iter()); // compress server to client

    buf.write_empty_list(); // languages client to server
    buf.write_empty_list(); // languagesserver to client

    buf.push(0); // doesn't follow
    buf.extend(&[0, 0, 0, 0]); // reserved
    Ok(())
}<|MERGE_RESOLUTION|>--- conflicted
+++ resolved
@@ -137,24 +137,12 @@
     }
 }
 
-<<<<<<< HEAD
-use russh_keys::key::{ECDSA_SHA2_NISTP256, ECDSA_SHA2_NISTP521, ED25519, SSH_RSA};
-=======
-use russh_keys::key::ED25519;
-#[cfg(feature = "openssl")]
-use russh_keys::key::SSH_RSA;
->>>>>>> 3041b0ce
+use russh_keys::key::{ED25519, SSH_RSA};
 
 impl Named for PublicKey {
     fn name(&self) -> &'static str {
         match self {
             PublicKey::Ed25519(_) => ED25519.0,
-<<<<<<< HEAD
-            PublicKey::P256(_) => ECDSA_SHA2_NISTP256.0,
-            PublicKey::P521(_) => ECDSA_SHA2_NISTP521.0,
-=======
-            #[cfg(feature = "openssl")]
->>>>>>> 3041b0ce
             PublicKey::RSA { .. } => SSH_RSA.0,
             PublicKey::EC { ref key } => key.algorithm(),
         }
