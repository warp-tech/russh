--- conflicted
+++ resolved
@@ -12,12 +12,7 @@
 // See the License for the specific language governing permissions and
 // limitations under the License.
 //
-<<<<<<< HEAD
-=======
 use serde::{Serialize, Deserialize};
-use ed25519_dalek::ed25519::signature::Signature as EdSignature;
-use ed25519_dalek::{Signer, Verifier};
->>>>>>> 240833a0
 #[cfg(feature = "openssl")]
 use openssl::pkey::{Private, Public};
 use russh_cryptovec::CryptoVec;
@@ -126,9 +121,8 @@
         match (self, other) {
             #[cfg(feature = "openssl")]
             (Self::RSA { key: a, .. }, Self::RSA { key: b, .. }) => a == b,
+            #[cfg(feature = "rs-crypto")]
             (Self::Ed25519(a), Self::Ed25519(b)) => a == b,
-            #[cfg(feature = "openssl")]
-            _ => false,
         }
     }
 }
@@ -468,6 +462,7 @@
     #[cfg(feature = "openssl")]
     pub fn with_signature_hash(&self, hash: SignatureHash) -> Option<Self> {
         match self {
+            #[cfg(feature = "rs-crypto")]
             KeyPair::Ed25519(_) => None,
             #[cfg(feature = "openssl")]
             KeyPair::RSA { key, .. } => Some(KeyPair::RSA {
