use std::convert::TryFrom;

use byteorder::{BigEndian, ByteOrder};
use log::{debug, info};
#[cfg(not(feature = "openssl"))]
use rsa::traits::{PrivateKeyParts, PublicKeyParts};
use russh_cryptovec::CryptoVec;
use tokio;
use tokio::io::{AsyncRead, AsyncReadExt, AsyncWrite, AsyncWriteExt};

use super::{msg, Constraint};
use crate::encoding::{Encoding, Reader};
use crate::key::{PublicKey, SignatureHash};
use crate::{key, Error, PublicKeyBase64};

/// SSH agent client.
pub struct AgentClient<S: AsyncRead + AsyncWrite> {
    stream: S,
    buf: CryptoVec,
}

// https://tools.ietf.org/html/draft-miller-ssh-agent-00#section-4.1
impl<S: AsyncRead + AsyncWrite + Unpin> AgentClient<S> {
    /// Build a future that connects to an SSH agent via the provided
    /// stream (on Unix, usually a Unix-domain socket).
    pub fn connect(stream: S) -> Self {
        AgentClient {
            stream,
            buf: CryptoVec::new(),
        }
    }
}

#[cfg(unix)]
impl AgentClient<tokio::net::UnixStream> {
    /// Build a future that connects to an SSH agent via the provided
    /// stream (on Unix, usually a Unix-domain socket).
    pub async fn connect_uds<P: AsRef<std::path::Path>>(path: P) -> Result<Self, Error> {
        let stream = tokio::net::UnixStream::connect(path).await?;
        Ok(AgentClient {
            stream,
            buf: CryptoVec::new(),
        })
    }

    /// Build a future that connects to an SSH agent via the provided
    /// stream (on Unix, usually a Unix-domain socket).
    pub async fn connect_env() -> Result<Self, Error> {
        let var = if let Ok(var) = std::env::var("SSH_AUTH_SOCK") {
            var
        } else {
            return Err(Error::EnvVar("SSH_AUTH_SOCK"));
        };
        match Self::connect_uds(var).await {
            Err(Error::IO(io_err)) if io_err.kind() == std::io::ErrorKind::NotFound => {
                Err(Error::BadAuthSock)
            }
            owise => owise,
        }
    }
}

#[cfg(not(unix))]
impl AgentClient<tokio::net::TcpStream> {
    /// Build a future that connects to an SSH agent via the provided
    /// stream (on Unix, usually a Unix-domain socket).
    pub async fn connect_env() -> Result<Self, Error> {
        Err(Error::AgentFailure)
    }
}

impl<S: AsyncRead + AsyncWrite + Unpin> AgentClient<S> {
    async fn read_response(&mut self) -> Result<(), Error> {
        // Writing the message
        self.stream.write_all(&self.buf).await?;
        self.stream.flush().await?;

        // Reading the length
        self.buf.clear();
        self.buf.resize(4);
        self.stream.read_exact(&mut self.buf).await?;

        // Reading the rest of the buffer
        let len = BigEndian::read_u32(&self.buf) as usize;
        self.buf.clear();
        self.buf.resize(len);
        self.stream.read_exact(&mut self.buf).await?;

        Ok(())
    }

    async fn read_success(&mut self) -> Result<(), Error> {
        self.read_response().await?;
        if self.buf.first() == Some(&msg::SUCCESS) {
            Ok(())
        } else {
            Err(Error::AgentFailure)
        }
    }

    /// Send a key to the agent, with a (possibly empty) slice of
    /// constraints to apply when using the key to sign.
    pub async fn add_identity(
        &mut self,
        key: &key::KeyPair,
        constraints: &[Constraint],
    ) -> Result<(), Error> {
        // See IETF draft-miller-ssh-agent-13, section 3.2 for format.
        // https://datatracker.ietf.org/doc/html/draft-miller-ssh-agent
        self.buf.clear();
        self.buf.resize(4);
        if constraints.is_empty() {
            self.buf.push(msg::ADD_IDENTITY)
        } else {
            self.buf.push(msg::ADD_ID_CONSTRAINED)
        }
        match *key {
            key::KeyPair::Ed25519(ref pair) => {
                self.buf.extend_ssh_string(b"ssh-ed25519");
                self.buf.extend_ssh_string(pair.verifying_key().as_bytes());
                self.buf.push_u32_be(64);
                self.buf.extend(pair.to_bytes().as_slice());
                self.buf.extend(pair.verifying_key().as_bytes());
                self.buf.extend_ssh_string(b"");
            }
            #[cfg(feature = "openssl")]
            #[allow(clippy::unwrap_used)] // key is known to be private
            key::KeyPair::RSA { ref key, .. } => {
                self.buf.extend_ssh_string(b"ssh-rsa");
                self.buf.extend_ssh_mpint(&key.n().to_vec());
                self.buf.extend_ssh_mpint(&key.e().to_vec());
                self.buf.extend_ssh_mpint(&key.d().to_vec());
                if let Some(iqmp) = key.iqmp() {
                    self.buf.extend_ssh_mpint(&iqmp.to_vec());
                } else {
                    let mut ctx = openssl::bn::BigNumContext::new()?;
                    let mut iqmp = openssl::bn::BigNum::new()?;
                    iqmp.mod_inverse(key.p().unwrap(), key.q().unwrap(), &mut ctx)?;
                    self.buf.extend_ssh_mpint(&iqmp.to_vec());
                }
                self.buf.extend_ssh_mpint(&key.p().unwrap().to_vec());
                self.buf.extend_ssh_mpint(&key.q().unwrap().to_vec());
                self.buf.extend_ssh_string(b"");
            }
<<<<<<< HEAD
            #[cfg(not(feature = "openssl"))]
            key::KeyPair::RSA { ref key, .. } => {
                use num_bigint_dig::traits::ModInverse;

                self.buf.extend_ssh_string(b"ssh-rsa");
                self.buf.extend_ssh_mpint(&key.n().to_bytes_be());
                self.buf.extend_ssh_mpint(&key.e().to_bytes_be());
                self.buf.extend_ssh_mpint(&key.d().to_bytes_be());
                let primes = key.primes();
                if let Some(iqmp) = key.crt_coefficient() {
                    self.buf.extend_ssh_mpint(&iqmp.to_bytes_be());
                } else if let Some(iqmp) = &primes
                    .get(0)
                    .ok_or(Error::IndexOutOfBounds)?
                    .mod_inverse(primes.get(1).ok_or(Error::IndexOutOfBounds)?)
                {
                    let (_, val) = &iqmp.to_bytes_be();
                    self.buf.extend_ssh_mpint(val);
                }
                self.buf
                    .extend_ssh_mpint(&primes.get(0).ok_or(Error::IndexOutOfBounds)?.to_bytes_be());
                self.buf
                    .extend_ssh_mpint(&primes.get(1).ok_or(Error::IndexOutOfBounds)?.to_bytes_be());
                self.buf.extend_ssh_string(b"");
=======
            key::KeyPair::EC { ref key } => {
                self.buf.extend_ssh_string(key.algorithm().as_bytes());
                self.buf.extend_ssh_string(key.ident().as_bytes());
                self.buf
                    .extend_ssh_string(&key.to_public_key().to_sec1_bytes());
                self.buf.extend_ssh_mpint(&key.to_secret_bytes());
                self.buf.extend_ssh_string(b""); // comment
>>>>>>> 3041b0ce
            }
        }
        if !constraints.is_empty() {
            for cons in constraints {
                match *cons {
                    Constraint::KeyLifetime { seconds } => {
                        self.buf.push(msg::CONSTRAIN_LIFETIME);
                        self.buf.push_u32_be(seconds);
                    }
                    Constraint::Confirm => self.buf.push(msg::CONSTRAIN_CONFIRM),
                    Constraint::Extensions {
                        ref name,
                        ref details,
                    } => {
                        self.buf.push(msg::CONSTRAIN_EXTENSION);
                        self.buf.extend_ssh_string(name);
                        self.buf.extend_ssh_string(details);
                    }
                }
            }
        }
        let len = self.buf.len() - 4;
        BigEndian::write_u32(&mut self.buf[..], len as u32);

        self.read_success().await?;
        Ok(())
    }

    /// Add a smart card to the agent, with a (possibly empty) set of
    /// constraints to apply when signing.
    pub async fn add_smartcard_key(
        &mut self,
        id: &str,
        pin: &[u8],
        constraints: &[Constraint],
    ) -> Result<(), Error> {
        self.buf.clear();
        self.buf.resize(4);
        if constraints.is_empty() {
            self.buf.push(msg::ADD_SMARTCARD_KEY)
        } else {
            self.buf.push(msg::ADD_SMARTCARD_KEY_CONSTRAINED)
        }
        self.buf.extend_ssh_string(id.as_bytes());
        self.buf.extend_ssh_string(pin);
        if !constraints.is_empty() {
            self.buf.push_u32_be(constraints.len() as u32);
            for cons in constraints {
                match *cons {
                    Constraint::KeyLifetime { seconds } => {
                        self.buf.push(msg::CONSTRAIN_LIFETIME);
                        self.buf.push_u32_be(seconds)
                    }
                    Constraint::Confirm => self.buf.push(msg::CONSTRAIN_CONFIRM),
                    Constraint::Extensions {
                        ref name,
                        ref details,
                    } => {
                        self.buf.push(msg::CONSTRAIN_EXTENSION);
                        self.buf.extend_ssh_string(name);
                        self.buf.extend_ssh_string(details);
                    }
                }
            }
        }
        let len = self.buf.len() - 4;
        BigEndian::write_u32(&mut self.buf[..], len as u32);
        self.read_response().await?;
        Ok(())
    }

    /// Lock the agent, making it refuse to sign until unlocked.
    pub async fn lock(&mut self, passphrase: &[u8]) -> Result<(), Error> {
        self.buf.clear();
        self.buf.resize(4);
        self.buf.push(msg::LOCK);
        self.buf.extend_ssh_string(passphrase);
        let len = self.buf.len() - 4;
        BigEndian::write_u32(&mut self.buf[..], len as u32);
        self.read_response().await?;
        Ok(())
    }

    /// Unlock the agent, allowing it to sign again.
    pub async fn unlock(&mut self, passphrase: &[u8]) -> Result<(), Error> {
        self.buf.clear();
        self.buf.resize(4);
        self.buf.push(msg::UNLOCK);
        self.buf.extend_ssh_string(passphrase);
        let len = self.buf.len() - 4;
        #[allow(clippy::indexing_slicing)] // static length
        BigEndian::write_u32(&mut self.buf[..], len as u32);
        self.read_response().await?;
        Ok(())
    }

    /// Ask the agent for a list of the currently registered secret
    /// keys.
    pub async fn request_identities(&mut self) -> Result<Vec<PublicKey>, Error> {
        self.buf.clear();
        self.buf.resize(4);
        self.buf.push(msg::REQUEST_IDENTITIES);
        let len = self.buf.len() - 4;
        BigEndian::write_u32(&mut self.buf[..], len as u32);

        self.read_response().await?;
        debug!("identities: {:?}", &self.buf[..]);
        let mut keys = Vec::new();

        #[allow(clippy::indexing_slicing)] // static length
        if self.buf[0] == msg::IDENTITIES_ANSWER {
            let mut r = self.buf.reader(1);
            let n = r.read_u32()?;
            for _ in 0..n {
                let key = r.read_string()?;
                let _ = r.read_string()?;
                let mut r = key.reader(0);
                let t = r.read_string()?;
                debug!("t = {:?}", std::str::from_utf8(t));
                match t {
                    #[cfg(feature = "openssl")]
                    b"ssh-rsa" => {
                        let e = r.read_mpint()?;
                        let n = r.read_mpint()?;
                        use openssl::bn::BigNum;
                        use openssl::pkey::PKey;
                        use openssl::rsa::Rsa;
                        keys.push(PublicKey::RSA {
                            key: key::OpenSSLPKey(PKey::from_rsa(Rsa::from_public_components(
                                BigNum::from_slice(n)?,
                                BigNum::from_slice(e)?,
                            )?)?),
                            hash: SignatureHash::SHA2_512,
                        })
                    }
                    #[cfg(not(feature = "openssl"))]
                    b"ssh-rsa" => {
                        let e = r.read_mpint()?;
                        let n = r.read_mpint()?;
                        use rsa::{RsaPublicKey, BigUint};

                        let e = BigUint::from_bytes_be(&e);
                        let n = BigUint::from_bytes_be(&n);

                        keys.push(PublicKey::RSA {
                            key: RsaPublicKey::new(n, e)?,
                            hash: SignatureHash::SHA2_512,
                        })
                    }
                    b"ssh-ed25519" => keys.push(PublicKey::Ed25519(
                        ed25519_dalek::VerifyingKey::try_from(r.read_string()?)?,
                    )),
                    crate::KEYTYPE_ECDSA_SHA2_NISTP256
                    | crate::KEYTYPE_ECDSA_SHA2_NISTP384
                    | crate::KEYTYPE_ECDSA_SHA2_NISTP521 => {
                        let curve = r.read_string()?;
                        let sec1_bytes = r.read_string()?;
                        let key = crate::ec::PublicKey::from_sec1_bytes(t, sec1_bytes)?;
                        if curve != key.ident().as_bytes() {
                            return Err(Error::CouldNotReadKey);
                        }
                        keys.push(PublicKey::EC { key })
                    }
                    t => {
                        info!("Unsupported key type: {:?}", std::str::from_utf8(t))
                    }
                }
            }
        }

        Ok(keys)
    }

    /// Ask the agent to sign the supplied piece of data.
    pub fn sign_request(
        mut self,
        public: &key::PublicKey,
        mut data: CryptoVec,
    ) -> impl futures::Future<Output = (Self, Result<CryptoVec, Error>)> {
        debug!("sign_request: {:?}", data);
        let hash = self.prepare_sign_request(public, &data);

        async move {
            if let Err(e) = hash {
                return (self, Err(e));
            }

            let resp = self.read_response().await;
            debug!("resp = {:?}", &self.buf[..]);
            if let Err(e) = resp {
                return (self, Err(e));
            }

            #[allow(clippy::indexing_slicing, clippy::unwrap_used)]
            // length is checked, hash already checked
            if !self.buf.is_empty() && self.buf[0] == msg::SIGN_RESPONSE {
                let resp = self.write_signature(hash.unwrap(), &mut data);
                if let Err(e) = resp {
                    return (self, Err(e));
                }
                (self, Ok(data))
            } else if self.buf.first() == Some(&msg::FAILURE) {
                (self, Err(Error::AgentFailure))
            } else {
                debug!("self.buf = {:?}", &self.buf[..]);
                (self, Ok(data))
            }
        }
    }

    fn prepare_sign_request(&mut self, public: &key::PublicKey, data: &[u8]) -> Result<u32, Error> {
        self.buf.clear();
        self.buf.resize(4);
        self.buf.push(msg::SIGN_REQUEST);
        key_blob(public, &mut self.buf)?;
        self.buf.extend_ssh_string(data);
        debug!("public = {:?}", public);
        let hash = match public {
            PublicKey::RSA { hash, .. } => match hash {
                SignatureHash::SHA2_256 => 2,
                SignatureHash::SHA2_512 => 4,
                SignatureHash::SHA1 => 0,
            },
            _ => 0,
        };
        self.buf.push_u32_be(hash);
        let len = self.buf.len() - 4;
        BigEndian::write_u32(&mut self.buf[..], len as u32);
        Ok(hash)
    }

    fn write_signature(&self, hash: u32, data: &mut CryptoVec) -> Result<(), Error> {
        let mut r = self.buf.reader(1);
        let mut resp = r.read_string()?.reader(0);
        let t = resp.read_string()?;
        if (hash == 2 && t == b"rsa-sha2-256") || (hash == 4 && t == b"rsa-sha2-512") || hash == 0 {
            let sig = resp.read_string()?;
            data.push_u32_be((t.len() + sig.len() + 8) as u32);
            data.extend_ssh_string(t);
            data.extend_ssh_string(sig);
        }
        Ok(())
    }

    /// Ask the agent to sign the supplied piece of data.
    pub fn sign_request_base64(
        mut self,
        public: &key::PublicKey,
        data: &[u8],
    ) -> impl futures::Future<Output = (Self, Result<String, Error>)> {
        debug!("sign_request: {:?}", data);
        let r = self.prepare_sign_request(public, data);
        async move {
            if let Err(e) = r {
                return (self, Err(e));
            }

            let resp = self.read_response().await;
            if let Err(e) = resp {
                return (self, Err(e));
            }

            #[allow(clippy::indexing_slicing)] // length is checked
            if !self.buf.is_empty() && self.buf[0] == msg::SIGN_RESPONSE {
                let base64 = data_encoding::BASE64_NOPAD.encode(&self.buf[1..]);
                (self, Ok(base64))
            } else {
                (self, Ok(String::new()))
            }
        }
    }

    /// Ask the agent to sign the supplied piece of data, and return a `Signature`.
    pub fn sign_request_signature(
        mut self,
        public: &key::PublicKey,
        data: &[u8],
    ) -> impl futures::Future<Output = (Self, Result<crate::signature::Signature, Error>)> {
        debug!("sign_request: {:?}", data);

        let r = self.prepare_sign_request(public, data);

        async move {
            if let Err(e) = r {
                return (self, Err(e));
            }

            if let Err(e) = self.read_response().await {
                return (self, Err(e));
            }

            #[allow(clippy::indexing_slicing)] // length is checked
            if !self.buf.is_empty() && self.buf[0] == msg::SIGN_RESPONSE {
                let as_sig = |buf: &CryptoVec| -> Result<crate::signature::Signature, Error> {
                    let mut r = buf.reader(1);
                    let mut resp = r.read_string()?.reader(0);
                    let typ = resp.read_string()?;
                    let sig = resp.read_string()?;
                    use crate::signature::Signature;
                    match typ {
                        b"ssh-rsa" => Ok(Signature::RSA {
                            bytes: sig.to_vec(),
                            hash: SignatureHash::SHA1,
                        }),
                        b"rsa-sha2-256" => Ok(Signature::RSA {
                            bytes: sig.to_vec(),
                            hash: SignatureHash::SHA2_256,
                        }),
                        b"rsa-sha2-512" => Ok(Signature::RSA {
                            bytes: sig.to_vec(),
                            hash: SignatureHash::SHA2_512,
                        }),
                        b"ssh-ed25519" => {
                            let mut sig_bytes = [0; 64];
                            sig_bytes.clone_from_slice(sig);
                            Ok(Signature::Ed25519(crate::signature::SignatureBytes(
                                sig_bytes,
                            )))
                        }
                        _ => Err(Error::UnknownSignatureType {
                            sig_type: std::str::from_utf8(typ).unwrap_or("").to_string(),
                        }),
                    }
                };
                let sig = as_sig(&self.buf);
                (self, sig)
            } else {
                (self, Err(Error::AgentProtocolError))
            }
        }
    }

    /// Ask the agent to remove a key from its memory.
    pub async fn remove_identity(&mut self, public: &key::PublicKey) -> Result<(), Error> {
        self.buf.clear();
        self.buf.resize(4);
        self.buf.push(msg::REMOVE_IDENTITY);
        key_blob(public, &mut self.buf)?;
        let len = self.buf.len() - 4;
        BigEndian::write_u32(&mut self.buf[..], len as u32);
        self.read_response().await?;
        Ok(())
    }

    /// Ask the agent to remove a smartcard from its memory.
    pub async fn remove_smartcard_key(&mut self, id: &str, pin: &[u8]) -> Result<(), Error> {
        self.buf.clear();
        self.buf.resize(4);
        self.buf.push(msg::REMOVE_SMARTCARD_KEY);
        self.buf.extend_ssh_string(id.as_bytes());
        self.buf.extend_ssh_string(pin);
        let len = self.buf.len() - 4;
        BigEndian::write_u32(&mut self.buf[..], len as u32);
        self.read_response().await?;
        Ok(())
    }

    /// Ask the agent to forget all known keys.
    pub async fn remove_all_identities(&mut self) -> Result<(), Error> {
        self.buf.clear();
        self.buf.resize(4);
        self.buf.push(msg::REMOVE_ALL_IDENTITIES);
        BigEndian::write_u32(&mut self.buf[..], 1);
        self.read_success().await?;
        Ok(())
    }

    /// Send a custom message to the agent.
    pub async fn extension(&mut self, typ: &[u8], ext: &[u8]) -> Result<(), Error> {
        self.buf.clear();
        self.buf.resize(4);
        self.buf.push(msg::EXTENSION);
        self.buf.extend_ssh_string(typ);
        self.buf.extend_ssh_string(ext);
        let len = self.buf.len() - 4;
        BigEndian::write_u32(&mut self.buf[..], len as u32);
        self.read_response().await?;
        Ok(())
    }

    /// Ask the agent what extensions about supported extensions.
    pub async fn query_extension(&mut self, typ: &[u8], mut ext: CryptoVec) -> Result<bool, Error> {
        self.buf.clear();
        self.buf.resize(4);
        self.buf.push(msg::EXTENSION);
        self.buf.extend_ssh_string(typ);
        let len = self.buf.len() - 4;
        BigEndian::write_u32(&mut self.buf[..], len as u32);
        self.read_response().await?;

        let mut r = self.buf.reader(1);
        ext.extend(r.read_string()?);

        #[allow(clippy::indexing_slicing)] // length is checked
        Ok(!self.buf.is_empty() && self.buf[0] == msg::SUCCESS)
    }
}

fn key_blob(public: &key::PublicKey, buf: &mut CryptoVec) -> Result<(), Error> {
    match *public {
        PublicKey::RSA { ref key, .. } => {
            buf.extend(&[0, 0, 0, 0]);
            let len0 = buf.len();
            buf.extend_ssh_string(b"ssh-rsa");
            #[cfg(feature = "openssl")]
            {
                let rsa = key.0.rsa()?;
                buf.extend_ssh_mpint(&rsa.e().to_vec());
                buf.extend_ssh_mpint(&rsa.n().to_vec());
            }
            #[cfg(not(feature = "openssl"))]
            {
                let rsa = key.clone();
                buf.extend_ssh_mpint(&rsa.e().to_bytes_be());
                buf.extend_ssh_mpint(&rsa.n().to_bytes_be());
            }

            let len1 = buf.len();
            #[allow(clippy::indexing_slicing)] // length is known
            BigEndian::write_u32(&mut buf[5..], (len1 - len0) as u32);
        }
        PublicKey::Ed25519(ref p) => {
            buf.extend(&[0, 0, 0, 0]);
            let len0 = buf.len();
            buf.extend_ssh_string(b"ssh-ed25519");
            buf.extend_ssh_string(p.as_bytes());
            let len1 = buf.len();
            #[allow(clippy::indexing_slicing)] // length is known
            BigEndian::write_u32(&mut buf[5..], (len1 - len0) as u32);
        }
        PublicKey::EC { .. } => {
            buf.extend_ssh_string(&public.public_key_bytes());
        }
    }
    Ok(())
}<|MERGE_RESOLUTION|>--- conflicted
+++ resolved
@@ -142,7 +142,6 @@
                 self.buf.extend_ssh_mpint(&key.q().unwrap().to_vec());
                 self.buf.extend_ssh_string(b"");
             }
-<<<<<<< HEAD
             #[cfg(not(feature = "openssl"))]
             key::KeyPair::RSA { ref key, .. } => {
                 use num_bigint_dig::traits::ModInverse;
@@ -167,7 +166,8 @@
                 self.buf
                     .extend_ssh_mpint(&primes.get(1).ok_or(Error::IndexOutOfBounds)?.to_bytes_be());
                 self.buf.extend_ssh_string(b"");
-=======
+            }
+            
             key::KeyPair::EC { ref key } => {
                 self.buf.extend_ssh_string(key.algorithm().as_bytes());
                 self.buf.extend_ssh_string(key.ident().as_bytes());
@@ -175,7 +175,6 @@
                     .extend_ssh_string(&key.to_public_key().to_sec1_bytes());
                 self.buf.extend_ssh_mpint(&key.to_secret_bytes());
                 self.buf.extend_ssh_string(b""); // comment
->>>>>>> 3041b0ce
             }
         }
         if !constraints.is_empty() {
